--- conflicted
+++ resolved
@@ -21,11 +21,8 @@
 * [Rackspace Cloud Files](#rackspace-cloud-files)
 * [AWS OpsWorks](#opsworks)
 * [Modulus](#modulus)
-<<<<<<< HEAD
 * [Github Releases](#github-releases)
-=======
 * [Ninefold](#ninefold)
->>>>>>> fd243f68
 
 ## Installation:
 
@@ -265,7 +262,6 @@
 
     dpl --provider=cloudfiles --username=<username> --api-key=<api-key> --region=<region> --container=<container>
 
-<<<<<<< HEAD
 ### GitHub Releases:
 
 #### Options:
@@ -293,7 +289,7 @@
 #### Examples:
 
     dpl --provider=cloud66 --redeployment_hook=<url>
-=======
+
 ### Ninefold
 
 #### Options:
@@ -303,5 +299,4 @@
 
 #### Examples:
 
-    dpl --provider=ninefold --auth_token=<auth_token> --app_id=<app_id>
->>>>>>> fd243f68
+    dpl --provider=ninefold --auth_token=<auth_token> --app_id=<app_id>