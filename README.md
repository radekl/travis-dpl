# Dpl [![Build Status](https://travis-ci.org/travis-ci/dpl.png?branch=master)](https://travis-ci.org/travis-ci/dpl) [![Code Climate](https://codeclimate.com/github/travis-ci/dpl.png)](https://codeclimate.com/github/travis-ci/dpl)
 Dpl (dee-pee-ell) is a deploy tool made for continuous deployment.  Developed and used by Travis CI.

## Supported Providers:
Dpl supports the following providers:

* [AppFog](#appfog)
* [Cloud Foundry](#cloud-foundry)
* [cloudControl](#cloudcontrol)
* [dotCloud (experimental)](#dotcloud)
* [Engine Yard](#engine-yard)
* [Heroku](#heroku)
* [Nodejitsu](#nodejitsu)
* [NPM](#npm)
* [Openshift](#openshift)
* [PyPi](#pypi)
* [RubyGems](#rubygems)
* [S3](#s3)
<<<<<<< HEAD
* [Divshot.io](#divshotio)
=======
* [Divshot.io](#divshot-io)
* [Rackspace Cloud Files](#rackspace-cloud-files)
>>>>>>> f72a96b4

## Installation:

Dpl is published to rubygems.

* Dpl requires ruby with a version greater than 1.8.7
* To install: `gem install dpl`

## Usage:

###Security Warning:

Running dpl in a terminal that saves history is insecure as your password/api key will be saved as plain text by it.

###Global Flags
* `--provider=<provider>` sets the provider you want to deploy to. Every provider has slightly different flags, which are documented in the section about your provider following.
*  Dpl will deploy by default from the latest commit. Use the `--skip_cleanup`  flag to deploy from the current file state. Note that many providers deploy by git and could ignore this option.


### Heroku:

#### Options:
* **api-key**: Heroku API Key
* **strategy[git/anvil]**: Deployment strategy for Dpl. Defaults to anvil.
* **app**: Heroku app name. Defaults to the name of your git repo.
* **username**: heroku username. Not necessary if api-key is used. Requires git strategy.
* **password**: heroku password. Not necessary if api-key is used. Requires git strategy.

#### Git vs Anvil Deploy:
* Anvil will run the [buildpack](https://devcenter.heroku.com/articles/buildpacks) compilation step on the Travis CI VM, whereas the Git strategy will run it on a Heroku dyno, which provides the same environment the application will then run under and might be slightly faster.
* The Git strategy allows using *user* and *password* instead of *api-key*.
* When using Git, Heroku might send you an email for every deploy, as it adds a temporary SSH key to your account.

As a rule of thumb, you should switch to the Git strategy if you run into issues with Anvil or if you're using the [user-env-compile](https://devcenter.heroku.com/articles/labs-user-env-compile) plugin.

#### Examples:

    dpl --provider=heroku --api-key=`heroku auth:token`
    dpl --provider=heroku --strategy=git --username=<username> --password=<password>  --app=<application>




### Nodejitsu:

#### Options:

* **username**: Nodejitsu Username
* **api-key**: Nodejitsu API Key

#### Examples:
    dpl --provider=nodejitsu --username=<username> --api-key=<api-key>

### Engine Yard:

#### Options:

* **api-key**: Engine Yard Api Key
* **username**: Engine Yard username. Not necessary if api-key is used. Requires git strategy.
* **password**: Engine Yard password. Not necessary if api-key is used.
* **app**: Engine Yard Application name. Defaults to git repo's name.
* **environment**: Engine Yard Application Environment. Optional.
* **migrate**: Engine Yard migration commands. Optional.

#### Examples:

    dpl --provider=engineyard --api-key=<api-key>
    dpl --provider=engineyard --username=<username> --password=<password> --environment=staging
    dpl --provider=engineyard --api-key=<api-key> --app=<application> --migrate=`rake db:migrate`

### Openshift:

#### Options:

* **username**: Openshift Username.
* **password**: Openshift Password.
* **domain**: Openshift Application Domain.
* **app**: Openshift Application. Defaults to git repo's name.

####Examples:

    dpl --provider=openshift --username=<username> --password=<password> --domain=<domain>
    dpl --provider=openshift --username=<username> --password=<password> --domain=<domain> --app=<app>

### cloudControl:

#### Options:

* **email**: cloudControl email.
* **password**: cloudControl password.
* **deployment**: cloudControl Deployment. Follows the format "APP_NAME/DEP_NAME".

#### Examples:

    dpl --provider=cloudcontrol --email=<email> --password<password> --deployment=`APP_NAME/DEP_NAME`

### RubyGems:

#### Options:

* **api-key**: Rubygems Api Key.

#### Examples:

    dpl --provider=rubygems --api-key=<api-key>

### PyPI:

#### Options:

* **user**: PyPI Username.
* **password**: PyPI Password.
* **server**: Optional. Only required if you want to release to a different index. Follows the form of "https://mypackageindex.com/index".

#### Examples:

    dpl --provider=pypi --user=<username> --password=<password>
    dpl --provider=pypi --user=<username> --password=<password> --server=`https://mypackageindex.com/index`

### NPM:

#### Options:

* **email**: NPM email.
* **api-key**: NPM api key. Can be retrieved from your ~/.npmrc file.

#### Examples:

    dpl --provider=npm --email=<email> --api-key=<api-key>

### S3:

#### Options:

* **access-key-id**: AWS Access Key ID. Can be obtained from [here](https://console.aws.amazon.com/iam/home?#security_credential).
* **secret-access-key**: AWS Secret Key. Can be obtained from [here](https://console.aws.amazon.com/iam/home?#security_credential).
* **bucket**: S3 Bucket.

#### Examples:

    dpl --provider=s3 --access-key-id=<access-key-id> --secret-access-key=<secret-access-key> --bucket=<bucket>

### Appfog:

#### Options:

* **email**: Appfog Email.
* **password**: Appfog Password.
* **app**: Appfog App. Defaults to git repo's name.

#### Examples:

    dpl --provider=appfog --email=<email> --password=<password>
    dpl --provider=appfog --email=<email> --password=<password> --app=<app>

### Divshot.io:

#### Options:

* **api-key**: Divshot.io API key
* **environment**: Which environment (development, staging, production) to deploy to

<<<<<<< HEAD
#### Examples:

    dpl --provider=divshot --api-key=<api-key> --environment=<environment>

### Cloud Foundry:

#### Options:

* **username**: Cloud Foundry username.
* **password**: Cloud Foundry password.
* **organization**: Cloud Foundry target organization.
* **target**: Cloud Foundry target cloud/URL
* **space**: Cloud Foundry target space

#### Examples:

    dpl --provider=cloudfoundry --username=<username> --password=<password> --organization=<organization> --target=<target> --space=<space>

### dotCloud:

#### Options:

* **api_key**: dotCloud api key.
* **app**: dotcloud app.
* **service**: dotcloud service to run commands on. Defaults to 'www'.

#### Examples:

    dpl --provider=dotcloud --api_key=<api_key> --app=<app>
    dpl --provider=dotcloud --api_key=<api_key> --app=<app> --service=<service>
=======
### Rackspace Cloud Files:

#### Options:

* **username**: Rackspace Username.
* **api-key**: Rackspace API Key.
* **region**: Cloud Files Region. The region in which your Cloud Files container exists.
* **container**: Container Name. The container where you would like your files to be uploaded.

#### Examples:

    dpl --provider=cloudfiles --username=<username> --api-key=<api-key> --region=<region> --container=<container>
>>>>>>> f72a96b4
<|MERGE_RESOLUTION|>--- conflicted
+++ resolved
@@ -16,12 +16,8 @@
 * [PyPi](#pypi)
 * [RubyGems](#rubygems)
 * [S3](#s3)
-<<<<<<< HEAD
 * [Divshot.io](#divshotio)
-=======
-* [Divshot.io](#divshot-io)
 * [Rackspace Cloud Files](#rackspace-cloud-files)
->>>>>>> f72a96b4
 
 ## Installation:
 
@@ -184,7 +180,6 @@
 * **api-key**: Divshot.io API key
 * **environment**: Which environment (development, staging, production) to deploy to
 
-<<<<<<< HEAD
 #### Examples:
 
     dpl --provider=divshot --api-key=<api-key> --environment=<environment>
@@ -215,7 +210,7 @@
 
     dpl --provider=dotcloud --api_key=<api_key> --app=<app>
     dpl --provider=dotcloud --api_key=<api_key> --app=<app> --service=<service>
-=======
+
 ### Rackspace Cloud Files:
 
 #### Options:
@@ -227,5 +222,4 @@
 
 #### Examples:
 
-    dpl --provider=cloudfiles --username=<username> --api-key=<api-key> --region=<region> --container=<container>
->>>>>>> f72a96b4
+    dpl --provider=cloudfiles --username=<username> --api-key=<api-key> --region=<region> --container=<container>