--- conflicted
+++ resolved
@@ -30,11 +30,8 @@
 * [Google Cloud Storage](#google-cloud-storage)
 * [Elastic Beanstalk](#elastic-beanstalk)
 * [Puppet Forge](#puppet-forge)
-<<<<<<< HEAD
 * [packagecloud](#packagecloud)
-=======
 * [Chef Supermarket](#chef-supermarket)
->>>>>>> e8305285
 
 ## Installation:
 
@@ -431,7 +428,6 @@
 
     dpl --provider=puppetforge --user=puppetlabs --password=s3cr3t
 
-<<<<<<< HEAD
 ### packagecloud:
 
 #### Options:
@@ -447,7 +443,7 @@
     dpl --provider=packagecloud --username=packageuser --token=t0k3n --repository=myrepo
     dpl --provider=packagecloud --username=packageuser --token=t0k3n --repository=myrepo --dist=ubuntu/precise
     dpl --provider=packagecloud --username=packageuser --token=t0k3n --repository=myrepo --local-dir="${TRAVIS_BUILD_DIR}/pkgs" --dist=ubuntu/precise
-=======
+
 ### Chef Supermarket:
 
 #### Options:
@@ -459,4 +455,3 @@
 #### Examples:
 
     dpl --provider=chef-supermarket --user-id=chef --client-key=.travis/client.pem --cookbook-category=Others
->>>>>>> e8305285
