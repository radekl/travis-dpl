module DPL
<<<<<<< HEAD
  VERSION = '1.9.8'
=======
  VERSION = '1.10.6'
>>>>>>> 98b66284
end<|MERGE_RESOLUTION|>--- conflicted
+++ resolved
@@ -1,7 +1,3 @@
 module DPL
-<<<<<<< HEAD
-  VERSION = '1.9.8'
-=======
   VERSION = '1.10.6'
->>>>>>> 98b66284
 end